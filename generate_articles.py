import json
import os
from typing import List, Dict

from dotenv import load_dotenv
import requests

<<<<<<< HEAD
# Toggle this flag to ``False`` when running in production
TEST_MODE = True

NEWSAPI_KEY = "9d217822f10348cda2442c455e120ef2"
GNEWS_KEY = "0e5e3a8d6f331bfdc614553393804bae"
NEWSAPI_AI_KEY = "ef315c01-6412-4e85-b81e-8953cda71193"

NUM_ARTICLES = 3 if TEST_MODE else 10
NUM_AI_ARTICLES = 1 if TEST_MODE else 10
=======
load_dotenv()

NEWSAPI_KEY = os.getenv("NEWSAPI_KEY")
GNEWS_KEY = os.getenv("GNEWS_KEY")
>>>>>>> 18645fda

NEWSAPI_URL = (
    "https://newsapi.org/v2/everything?q=AI%20Fintech&language=en&"
    f"pageSize={NUM_ARTICLES}&sortBy=publishedAt&apiKey=" + NEWSAPI_KEY
)

GNEWS_URL = (
    "https://gnews.io/api/v4/search?q=AI%20Fintech&lang=en&country=us&"
    f"max={NUM_ARTICLES}&apikey=" + GNEWS_KEY
)

NEWSAPI_AI_URL = "https://eventregistry.org/api/v1/article/getArticles"

DATA_DIR = "data"


def fetch_newsapi_articles() -> List[Dict]:
    resp = requests.get(NEWSAPI_URL, timeout=10)
    resp.raise_for_status()
    data = resp.json()
    articles = []
    for item in data.get("articles", []):
        articles.append(
            {
                "title": item.get("title"),
                "description": item.get("description"),
                "url": item.get("url"),
                "source": {"name": item.get("source", {}).get("name")},
                "publishedAt": item.get("publishedAt"),
            }
        )
    return articles


def fetch_gnews_articles() -> List[Dict]:
    resp = requests.get(GNEWS_URL, timeout=10)
    resp.raise_for_status()
    data = resp.json()
    articles = []
    for item in data.get("articles", []):
        articles.append(
            {
                "title": item.get("title"),
                "description": item.get("description"),
                "url": item.get("url"),
                "source": {"name": item.get("source", {}).get("name")},
                "publishedAt": item.get("publishedAt"),
            }
        )
    return articles


def fetch_newsapi_ai_articles() -> List[Dict]:
    params = {
        "keyword": "AI Fintech",
        "articlesPage": 1,
        "articlesCount": NUM_AI_ARTICLES,
        "resultType": "articles",
        "lang": "eng",
        "apiKey": NEWSAPI_AI_KEY,
    }
    resp = requests.get(NEWSAPI_AI_URL, params=params, timeout=10)
    resp.raise_for_status()
    data = resp.json()
    articles = []
    for item in data.get("articles", {}).get("results", []):
        articles.append(
            {
                "title": item.get("title"),
                "content": item.get("body"),
                "url": item.get("url"),
                "source": {"name": item.get("source", {}).get("title")},
                "publishedAt": item.get("date"),
            }
        )
    return articles


def save_json(data: List[Dict], filename: str) -> None:
    os.makedirs(DATA_DIR, exist_ok=True)
    path = os.path.join(DATA_DIR, filename)
    with open(path, "w", encoding="utf-8") as f:
        json.dump(data, f, ensure_ascii=False, indent=2)


def main():
    newsapi_articles = fetch_newsapi_articles()
    newsapi_filename = "newsapi_articles_test.json" if TEST_MODE else "newsapi_articles.json"
    save_json(newsapi_articles, newsapi_filename)

    gnews_articles = fetch_gnews_articles()
    gnews_filename = "gnews_articles_test.json" if TEST_MODE else "gnews_articles.json"
    save_json(gnews_articles, gnews_filename)

    if TEST_MODE:
        print("🔍 [Info] Skipping summarization for NewsAPI & GNews (test mode only)")

    newsapi_ai_articles = fetch_newsapi_ai_articles()
    save_json(newsapi_ai_articles, "newsapi_ai_articles.json")


if __name__ == "__main__":
    main()<|MERGE_RESOLUTION|>--- conflicted
+++ resolved
@@ -5,31 +5,28 @@
 from dotenv import load_dotenv
 import requests
 
-<<<<<<< HEAD
+# Load environment variables
+load_dotenv()
+
 # Toggle this flag to ``False`` when running in production
 TEST_MODE = True
 
-NEWSAPI_KEY = "9d217822f10348cda2442c455e120ef2"
-GNEWS_KEY = "0e5e3a8d6f331bfdc614553393804bae"
-NEWSAPI_AI_KEY = "ef315c01-6412-4e85-b81e-8953cda71193"
+# Load keys from environment or fallback for test mode
+NEWSAPI_KEY = os.getenv("NEWSAPI_KEY") or "9d217822f10348cda2442c455e120ef2"
+GNEWS_KEY = os.getenv("GNEWS_KEY") or "0e5e3a8d6f331bfdc614553393804bae"
+NEWSAPI_AI_KEY = os.getenv("NEWSAPI_AI_KEY") or "ef315c01-6412-4e85-b81e-8953cda71193"
 
 NUM_ARTICLES = 3 if TEST_MODE else 10
 NUM_AI_ARTICLES = 1 if TEST_MODE else 10
-=======
-load_dotenv()
-
-NEWSAPI_KEY = os.getenv("NEWSAPI_KEY")
-GNEWS_KEY = os.getenv("GNEWS_KEY")
->>>>>>> 18645fda
 
 NEWSAPI_URL = (
     "https://newsapi.org/v2/everything?q=AI%20Fintech&language=en&"
-    f"pageSize={NUM_ARTICLES}&sortBy=publishedAt&apiKey=" + NEWSAPI_KEY
+    f"pageSize={NUM_ARTICLES}&sortBy=publishedAt&apiKey={NEWSAPI_KEY}"
 )
 
 GNEWS_URL = (
     "https://gnews.io/api/v4/search?q=AI%20Fintech&lang=en&country=us&"
-    f"max={NUM_ARTICLES}&apikey=" + GNEWS_KEY
+    f"max={NUM_ARTICLES}&apikey={GNEWS_KEY}"
 )
 
 NEWSAPI_AI_URL = "https://eventregistry.org/api/v1/article/getArticles"
@@ -115,12 +112,10 @@
     gnews_filename = "gnews_articles_test.json" if TEST_MODE else "gnews_articles.json"
     save_json(gnews_articles, gnews_filename)
 
-    if TEST_MODE:
-        print("🔍 [Info] Skipping summarization for NewsAPI & GNews (test mode only)")
+    ai_articles = fetch_newsapi_ai_articles()
+    ai_filename = "newsapi_ai_articles_test.json" if TEST_MODE else "newsapi_ai_articles.json"
+    save_json(ai_articles, ai_filename)
 
-    newsapi_ai_articles = fetch_newsapi_ai_articles()
-    save_json(newsapi_ai_articles, "newsapi_ai_articles.json")
-
-
+    
 if __name__ == "__main__":
-    main()+    main()
